#ifndef DTLD_VERBS_H
#define DTLD_VERBS_H

#include "dtld_pool.h"
#include "dtld_queue.h"
#include "rdma/ib_verbs.h"

#include "libxdma.h"

#include "linux/xarray.h"
struct dtld_port {
	struct ib_port_attr	attr;
	__be64			port_guid;
	__be64			subnet_prefix;
	spinlock_t		port_lock; /* guard port */
	unsigned int		mtu_cap;
};

struct dtld_dev {
	struct ib_device	ib_dev;
	struct ib_device_attr	attr;
	struct dtld_port		port;

	int			max_inline_data;

	struct dtld_pool		uc_pool;
	struct dtld_pool		ah_pool;
	struct dtld_pool		qp_pool;
	struct dtld_pool		cq_pool;
	struct dtld_pool		pd_pool;
	struct dtld_pool		mr_pool;

	struct xdma_dev		*xdev;
};

enum dtld_qp_state {
	QP_STATE_RESET,
	QP_STATE_INIT,
	QP_STATE_READY,
	QP_STATE_DRAIN,		/* req only */
	QP_STATE_DRAINED,	/* req only */
	QP_STATE_ERROR
};

struct dtld_req_info {
	enum dtld_qp_state	state;
};

struct dtld_resp_info {
	enum dtld_qp_state	state;
	enum ib_wc_status	status;
};


struct dtld_ucontext {
	struct ib_ucontext ibuc;
	struct dtld_pool_elem	elem;
};

struct dtld_pd {
	struct ib_pd            ibpd;
	struct dtld_pool_elem	elem;
};

struct dtld_ah {
	struct ib_ah		ibah;
	struct dtld_pool_elem	elem;
	struct dtld_av		av;
	// bool			is_user;    // TODO delete me
	int			ah_num;
};

enum wqe_state {
	wqe_state_posted,
	wqe_state_processing,
	wqe_state_pending,
	wqe_state_done,
	wqe_state_error,
};

struct dtld_rdma_user_mmap_entry {
	struct rdma_user_mmap_entry rdma_entry;
	u64 address;
};

struct dtld_cqe {
	union {
		struct ib_wc		ibwc;
		struct ib_uverbs_wc	uibwc;
	};
};

struct dtld_cq {
	struct ib_cq		ibcq;
	struct dtld_pool_elem	elem;
	struct dtld_rdma_user_mmap_entry *ummap_ent;

	// TODO try if we can remove the following field
	struct dtld_queue	*queue;
	spinlock_t		cq_lock;
	u8			notify;
	struct tasklet_struct	comp_task;
	atomic_t		num_wq;
};

struct dtld_sq {
	int			max_wr;
	int			max_sge;
	int			max_inline;

	struct dtld_pool_elem	elem;
	struct dtld_rdma_user_mmap_entry *ummap_ent;

	spinlock_t		sq_lock; /* guard queue */
	struct dtld_queue	*queue;
};

struct dtld_rq {
	int			max_wr;
	int			max_sge;

	struct dtld_pool_elem	elem;
	struct dtld_rdma_user_mmap_entry *ummap_ent;

	spinlock_t		producer_lock; /* guard queue producer */
	spinlock_t		consumer_lock; /* guard queue consumer */
	struct dtld_queue	*queue;
};

struct dtld_srq {
	struct ib_srq		ibsrq;
	struct dtld_pool_elem	elem;
	struct dtld_pd		*pd;
	struct dtld_rq		rq;
	u32			srq_num;

	int			limit;
	int			error;
};


struct dtld_qp {
	struct ib_qp		ibqp;
	struct dtld_pool_elem	elem;
	struct ib_qp_attr	attr;
	unsigned int		valid;
	unsigned int		mtu;

	struct dtld_pd		*pd;
	struct dtld_srq		*srq;
	struct dtld_cq		*scq;
	struct dtld_cq		*rcq;

	enum ib_sig_type	sq_sig_type;

	struct dtld_sq		sq;
	struct dtld_rq		rq;


	struct dtld_req_info	req;
	struct dtld_resp_info	resp;

	atomic_t		ssn;
};

#define DTLD_BUF_PER_MAP		(PAGE_SIZE / sizeof(struct dtld_phys_buf))

struct dtld_phys_buf {
	u64      addr;
	u64      size;
};

struct dtld_map {
	struct dtld_phys_buf	buf[DTLD_BUF_PER_MAP];
};

struct dtld_map_set {
	struct dtld_map		**map;
	u64			va;
	u64			iova;
	size_t		length;
	u32			offset;
	u32			nbuf;
	int			page_shift;
	int			page_mask;
};

enum dtld_mr_state {
	DTLD_MR_STATE_INVALID,
	DTLD_MR_STATE_FREE,
	DTLD_MR_STATE_VALID,
};

struct dtld_mr {
	struct dtld_pool_elem	elem;
	struct ib_mr		ibmr;

	struct ib_umem		*umem;

	u32			lkey;
	u32			rkey;
	enum dtld_mr_state	state;
	enum ib_mr_type		type;
	int			access;

<<<<<<< HEAD
	u32			num_buf;
=======
	struct xarray	*page_table;

	// int			map_shift;
	// int			map_mask;

	// u32			num_buf;
>>>>>>> 40d0fb56

	// u32			max_buf;
	// u32			num_map;

	// atomic_t		num_mw;

	// struct dtld_map_set	*cur_map_set;
	// struct dtld_map_set	*next_map_set;
};

static inline struct dtld_ucontext *to_dtld_uc(struct ib_ucontext *uc)
{
	return uc ? container_of(uc, struct dtld_ucontext, ibuc) : NULL;
}

static inline struct dtld_ah *to_dtld_ah(struct ib_ah *ah)
{
	return ah ? container_of(ah, struct dtld_ah, ibah) : NULL;
}

static inline struct dtld_qp *to_dtld_qp(struct ib_qp *qp)
{
	return qp ? container_of(qp, struct dtld_qp, ibqp) : NULL;
}

static inline struct dtld_srq *to_dtld_srq(struct ib_srq *srq)
{
	return srq ? container_of(srq, struct dtld_srq, ibsrq) : NULL;
}

static inline struct dtld_cq *to_dtld_cq(struct ib_cq *cq)
{
	return cq ? container_of(cq, struct dtld_cq, ibcq) : NULL;
}

static inline struct dtld_mr *to_dtld_mr(struct ib_mr *mr)
{
	return mr ? container_of(mr, struct dtld_mr, ibmr) : NULL;
}

static inline struct dtld_pd *to_dtld_pd(struct ib_pd *pd)
{
	return pd ? container_of(pd, struct dtld_pd, ibpd) : NULL;
}

static inline struct dtld_rdma_user_mmap_entry *to_dtld_mmap_entry(struct rdma_user_mmap_entry *ent)
{
	return ent ? container_of(ent, struct dtld_rdma_user_mmap_entry, rdma_entry) : NULL;
}

static inline struct dtld_dev *dtld_from_ibdev(struct ib_device *dev)
{
	return dev ? container_of(dev, struct dtld_dev, ib_dev) : NULL;
}

static inline struct dtld_pd *dtld_mr_pd(struct dtld_mr *mr)
{
	return to_dtld_pd(mr->ibmr.pd);
}

static inline struct dtld_pd *dtld_ah_pd(struct dtld_ah *ah)
{
	return to_dtld_pd(ah->ibah.pd);
}




int dtld_register_device(struct dtld_dev *dtld, const char *ibdev_name);
void dtld_unregister_device(struct dtld_dev *dtld);

#endif<|MERGE_RESOLUTION|>--- conflicted
+++ resolved
@@ -203,16 +203,12 @@
 	enum ib_mr_type		type;
 	int			access;
 
-<<<<<<< HEAD
-	u32			num_buf;
-=======
 	struct xarray	*page_table;
 
 	// int			map_shift;
 	// int			map_mask;
 
 	// u32			num_buf;
->>>>>>> 40d0fb56
 
 	// u32			max_buf;
 	// u32			num_map;
